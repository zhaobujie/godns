--- conflicted
+++ resolved
@@ -32,30 +32,12 @@
 func NewHandler() *GODNSHandler {
 
 	var (
-<<<<<<< HEAD
-		clientConfig    *dns.ClientConfig
 		cacheConfig     CacheSettings
 		resolver        *Resolver
 		cache, negCache Cache
 	)
 
-	resolvConfig := settings.ResolvConfig
-	clientConfig, err := dns.ClientConfigFromFile(resolvConfig.ResolvFile)
-	if err != nil {
-		logger.Warn(":%s is not a valid resolv.conf file\n", resolvConfig.ResolvFile)
-		logger.Error(err.Error())
-		panic(err)
-	}
-	clientConfig.Timeout = resolvConfig.Timeout
-	resolver = &Resolver{clientConfig}
-=======
-		cacheConfig CacheSettings
-		resolver    *Resolver
-		cache       Cache
-	)
-
 	resolver = NewResolver(settings.ResolvConfig)
->>>>>>> 3df6ec09
 
 	cacheConfig = settings.Cache
 	switch cacheConfig.Backend {
